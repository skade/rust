--- conflicted
+++ resolved
@@ -8,11 +8,7 @@
 // option. This file may not be copied, modified, or distributed
 // except according to those terms.
 
-<<<<<<< HEAD
-use std::comm::Sender;
-=======
 use std::sync::mpsc::Sender;
->>>>>>> bc83a009
 
 fn test<T: Sync>() {}
 
