// Copyright 2012 The Rust Project Developers. See the COPYRIGHT
// file at the top-level directory of this distribution and at
// http://rust-lang.org/COPYRIGHT.
//
// Licensed under the Apache License, Version 2.0 <LICENSE-APACHE or
// http://www.apache.org/licenses/LICENSE-2.0> or the MIT license
// <LICENSE-MIT or http://opensource.org/licenses/MIT>, at your
// option. This file may not be copied, modified, or distributed
// except according to those terms.

// Detecting language items.
//
// Language items are items that represent concepts intrinsic to the language
// itself. Examples are:
//
// * Traits that specify "kinds"; e.g. "Sync", "Send".
//
// * Traits that represent operators; e.g. "Add", "Sub", "Index".
//
// * Functions called by the compiler itself.

pub use self::LangItem::*;

use session::Session;
use metadata::csearch::each_lang_item;
use middle::ty;
use middle::weak_lang_items;
use util::nodemap::FnvHashMap;

use syntax::ast;
use syntax::ast_util::local_def;
use syntax::attr::AttrMetaMethods;
use syntax::codemap::{DUMMY_SP, Span};
use syntax::parse::token::InternedString;
use syntax::visit::Visitor;
use syntax::visit;

use std::iter::Enumerate;
use std::num::FromPrimitive;
use std::slice;

// The actual lang items defined come at the end of this file in one handy table.
// So you probably just want to nip down to the end.
macro_rules! lets_do_this {
    (
        $( $variant:ident, $name:expr, $method:ident; )*
    ) => {

#[derive(Copy, FromPrimitive, PartialEq, Eq, Hash)]
pub enum LangItem {
    $($variant),*
}

pub struct LanguageItems {
    pub items: Vec<Option<ast::DefId>>,
    pub missing: Vec<LangItem>,
}

impl LanguageItems {
    pub fn new() -> LanguageItems {
        fn foo(_: LangItem) -> Option<ast::DefId> { None }

        LanguageItems {
            items: vec!($(foo($variant)),*),
            missing: Vec::new(),
        }
    }

    pub fn items<'a>(&'a self) -> Enumerate<slice::Iter<'a, Option<ast::DefId>>> {
        self.items.iter().enumerate()
    }

    pub fn item_name(index: uint) -> &'static str {
        let item: Option<LangItem> = FromPrimitive::from_uint(index);
        match item {
            $( Some($variant) => $name, )*
            None => "???"
        }
    }

    pub fn require(&self, it: LangItem) -> Result<ast::DefId, String> {
        match self.items[it as uint] {
            Some(id) => Ok(id),
            None => {
                Err(format!("requires `{}` lang_item",
                            LanguageItems::item_name(it as uint)))
            }
        }
    }

    pub fn from_builtin_kind(&self, bound: ty::BuiltinBound)
                             -> Result<ast::DefId, String>
    {
        match bound {
            ty::BoundSend => self.require(SendTraitLangItem),
            ty::BoundSized => self.require(SizedTraitLangItem),
            ty::BoundCopy => self.require(CopyTraitLangItem),
            ty::BoundSync => self.require(SyncTraitLangItem),
        }
    }

    pub fn to_builtin_kind(&self, id: ast::DefId) -> Option<ty::BuiltinBound> {
        if Some(id) == self.send_trait() {
            Some(ty::BoundSend)
        } else if Some(id) == self.sized_trait() {
            Some(ty::BoundSized)
        } else if Some(id) == self.copy_trait() {
            Some(ty::BoundCopy)
        } else if Some(id) == self.sync_trait() {
            Some(ty::BoundSync)
        } else {
            None
        }
    }

    pub fn fn_trait_kind(&self, id: ast::DefId) -> Option<ty::ClosureKind> {
        let def_id_kinds = [
            (self.fn_trait(), ty::FnClosureKind),
            (self.fn_mut_trait(), ty::FnMutClosureKind),
            (self.fn_once_trait(), ty::FnOnceClosureKind),
            ];

        for &(opt_def_id, kind) in &def_id_kinds {
            if Some(id) == opt_def_id {
                return Some(kind);
            }
        }

        None
    }

    $(
        #[allow(dead_code)]
        pub fn $method(&self) -> Option<ast::DefId> {
            self.items[$variant as uint]
        }
    )*
}

struct LanguageItemCollector<'a> {
    items: LanguageItems,

    session: &'a Session,

    item_refs: FnvHashMap<&'static str, uint>,
}

impl<'a, 'v> Visitor<'v> for LanguageItemCollector<'a> {
    fn visit_item(&mut self, item: &ast::Item) {
<<<<<<< HEAD
        if let Some(value) = extract(&item.attrs) {
            let item_index = self.item_refs.get(&value[]).cloned();

            if let Some(item_index) = item_index {
                self.collect_item(item_index, local_def(item.id), item.span)
=======
        match extract(&item.attrs) {
            Some(value) => {
                let item_index = self.item_refs.get(&value[..]).map(|x| *x);

                match item_index {
                    Some(item_index) => {
                        self.collect_item(item_index, local_def(item.id), item.span)
                    }
                    None => {}
                }
>>>>>>> 9ea84aee
            }
        }

        visit::walk_item(self, item);
    }
}

impl<'a> LanguageItemCollector<'a> {
    pub fn new(session: &'a Session) -> LanguageItemCollector<'a> {
        let mut item_refs = FnvHashMap();

        $( item_refs.insert($name, $variant as uint); )*

        LanguageItemCollector {
            session: session,
            items: LanguageItems::new(),
            item_refs: item_refs
        }
    }

    pub fn collect_item(&mut self, item_index: uint,
                        item_def_id: ast::DefId, span: Span) {
        // Check for duplicates.
        match self.items.items[item_index] {
            Some(original_def_id) if original_def_id != item_def_id => {
                span_err!(self.session, span, E0152,
                    "duplicate entry for `{}`", LanguageItems::item_name(item_index));
            }
            Some(_) | None => {
                // OK.
            }
        }

        // Matched.
        self.items.items[item_index] = Some(item_def_id);
    }

    pub fn collect_local_language_items(&mut self, krate: &ast::Crate) {
        visit::walk_crate(self, krate);
    }

    pub fn collect_external_language_items(&mut self) {
        let crate_store = &self.session.cstore;
        crate_store.iter_crate_data(|crate_number, _crate_metadata| {
            each_lang_item(crate_store, crate_number, |node_id, item_index| {
                let def_id = ast::DefId { krate: crate_number, node: node_id };
                self.collect_item(item_index, def_id, DUMMY_SP);
                true
            });
        })
    }

    pub fn collect(&mut self, krate: &ast::Crate) {
        self.collect_local_language_items(krate);
        self.collect_external_language_items();
    }
}

pub fn extract(attrs: &[ast::Attribute]) -> Option<InternedString> {
    for attribute in attrs {
        match attribute.value_str() {
            Some(ref value) if attribute.check_name("lang") => {
                return Some(value.clone());
            }
            _ => {}
        }
    }

    return None;
}

pub fn collect_language_items(krate: &ast::Crate,
                              session: &Session) -> LanguageItems {
    let mut collector = LanguageItemCollector::new(session);
    collector.collect(krate);
    let LanguageItemCollector { mut items, .. } = collector;
    weak_lang_items::check_crate(krate, session, &mut items);
    session.abort_if_errors();
    items
}

// End of the macro
    }
}

lets_do_this! {
//  Variant name,                    Name,                      Method name;
    SendTraitLangItem,               "send",                    send_trait;
    SizedTraitLangItem,              "sized",                   sized_trait;
    CopyTraitLangItem,               "copy",                    copy_trait;
    SyncTraitLangItem,               "sync",                    sync_trait;

    DropTraitLangItem,               "drop",                    drop_trait;

    AddTraitLangItem,                "add",                     add_trait;
    SubTraitLangItem,                "sub",                     sub_trait;
    MulTraitLangItem,                "mul",                     mul_trait;
    DivTraitLangItem,                "div",                     div_trait;
    RemTraitLangItem,                "rem",                     rem_trait;
    NegTraitLangItem,                "neg",                     neg_trait;
    NotTraitLangItem,                "not",                     not_trait;
    BitXorTraitLangItem,             "bitxor",                  bitxor_trait;
    BitAndTraitLangItem,             "bitand",                  bitand_trait;
    BitOrTraitLangItem,              "bitor",                   bitor_trait;
    ShlTraitLangItem,                "shl",                     shl_trait;
    ShrTraitLangItem,                "shr",                     shr_trait;
    IndexTraitLangItem,              "index",                   index_trait;
    IndexMutTraitLangItem,           "index_mut",               index_mut_trait;
    RangeStructLangItem,             "range",                   range_struct;
    RangeFromStructLangItem,         "range_from",              range_from_struct;
    RangeToStructLangItem,           "range_to",                range_to_struct;
    RangeFullStructLangItem,         "range_full",              range_full_struct;

    UnsafeCellTypeLangItem,          "unsafe_cell",             unsafe_cell_type;

    DerefTraitLangItem,              "deref",                   deref_trait;
    DerefMutTraitLangItem,           "deref_mut",               deref_mut_trait;

    FnTraitLangItem,                 "fn",                      fn_trait;
    FnMutTraitLangItem,              "fn_mut",                  fn_mut_trait;
    FnOnceTraitLangItem,             "fn_once",                 fn_once_trait;

    EqTraitLangItem,                 "eq",                      eq_trait;
    OrdTraitLangItem,                "ord",                     ord_trait;

    StrEqFnLangItem,                 "str_eq",                  str_eq_fn;

    // A number of panic-related lang items. The `panic` item corresponds to
    // divide-by-zero and various panic cases with `match`. The
    // `panic_bounds_check` item is for indexing arrays.
    //
    // The `begin_unwind` lang item has a predefined symbol name and is sort of
    // a "weak lang item" in the sense that a crate is not required to have it
    // defined to use it, but a final product is required to define it
    // somewhere. Additionally, there are restrictions on crates that use a weak
    // lang item, but do not have it defined.
    PanicFnLangItem,                 "panic",                   panic_fn;
    PanicBoundsCheckFnLangItem,      "panic_bounds_check",      panic_bounds_check_fn;
    PanicFmtLangItem,                "panic_fmt",               panic_fmt;

    ExchangeMallocFnLangItem,        "exchange_malloc",         exchange_malloc_fn;
    ExchangeFreeFnLangItem,          "exchange_free",           exchange_free_fn;
    StrDupUniqFnLangItem,            "strdup_uniq",             strdup_uniq_fn;

    StartFnLangItem,                 "start",                   start_fn;

    TyDescStructLangItem,            "ty_desc",                 ty_desc;
    OpaqueStructLangItem,            "opaque",                  opaque;

    EhPersonalityLangItem,           "eh_personality",          eh_personality;

    ExchangeHeapLangItem,            "exchange_heap",           exchange_heap;
    OwnedBoxLangItem,                "owned_box",               owned_box;

    PhantomDataItem,                 "phantom_data",            phantom_data;

    CovariantTypeItem,               "covariant_type",          covariant_type;
    ContravariantTypeItem,           "contravariant_type",      contravariant_type;
    InvariantTypeItem,               "invariant_type",          invariant_type;

    CovariantLifetimeItem,           "covariant_lifetime",      covariant_lifetime;
    ContravariantLifetimeItem,       "contravariant_lifetime",  contravariant_lifetime;
    InvariantLifetimeItem,           "invariant_lifetime",      invariant_lifetime;

    NoCopyItem,                      "no_copy_bound",           no_copy_bound;
    ManagedItem,                     "managed_bound",           managed_bound;

    NonZeroItem,                     "non_zero",                non_zero;

    StackExhaustedLangItem,          "stack_exhausted",         stack_exhausted;

    DebugTraitLangItem,              "debug_trait",             debug_trait;
}<|MERGE_RESOLUTION|>--- conflicted
+++ resolved
@@ -147,24 +147,11 @@
 
 impl<'a, 'v> Visitor<'v> for LanguageItemCollector<'a> {
     fn visit_item(&mut self, item: &ast::Item) {
-<<<<<<< HEAD
         if let Some(value) = extract(&item.attrs) {
-            let item_index = self.item_refs.get(&value[]).cloned();
+            let item_index = self.item_refs.get(&value[..]).cloned();
 
             if let Some(item_index) = item_index {
                 self.collect_item(item_index, local_def(item.id), item.span)
-=======
-        match extract(&item.attrs) {
-            Some(value) => {
-                let item_index = self.item_refs.get(&value[..]).map(|x| *x);
-
-                match item_index {
-                    Some(item_index) => {
-                        self.collect_item(item_index, local_def(item.id), item.span)
-                    }
-                    None => {}
-                }
->>>>>>> 9ea84aee
             }
         }
 
